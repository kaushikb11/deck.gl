--- conflicted
+++ resolved
@@ -19,34 +19,28 @@
 - An updated new documentation page(s) to replace the current readme.md
 - High-precision (64-bit) floating point calculation support
 
-### Beta Releases
+### Beta-3.0.0 Releases
 
-<<<<<<< HEAD
-### [3.0.0-beta14] - 2016-09-09
+#### [3.0.0-beta15] - Merge 2.4.9 fixes
+
+#### [3.0.0-beta14] - Viewport improvements
 - Revert to 2-series luma.gl (no longer need beta release)
-- Viewport fixes
+- Viewport improvements
 
-### [3.0.0-beta13] - 2016-09-06
-- Remove separate attribute definitions, simplifying layer subclass creation
-
-#### [2.4.8] - TBD
-- Move glslify to "dependencies" in package.json
-- Fix bool uniform that webgl in certain environment handles it differently
-=======
-### [3.0.0-beta15] - Merge 2.4.9 fixes
-
-### [3.0.0-beta13] -
+#### [3.0.0-beta13] -
 - Breaking Change: Standardize parameters in layers to always expect arrays.
 - Remove separate attribute updater definitions to simplify layer subclass
   creation
+
+### Official Releases
 
 #### [2.4.9] - FIX: Picking of instanced layers restored
 - Layer.calculateInstancePickingColors now gets correct numInstances argument.
 - Bumps luma.gl to include Linux fix.
 
 #### [2.4.8] - TBD
-- Move glslify to "core" dependencies in package.json
->>>>>>> df0857b4
+- Move glslify to "dependencies" in package.json
+- Fix bool uniform that webgl in certain environment handles it differently
 
 #### [2.4.7] - 2016-09-06
 - Fix issue of disableMercatorProjector not working on Linux
@@ -103,7 +97,8 @@
 #### [2.0.0] - 2016-02-29
 - Retina display support
 - Performance refactoring
-- Switched the underlying rendering framework to [luma.gl](https://github.com/uber/luma.gl)
+- Switched the underlying rendering framework to
+  [luma.gl](https://github.com/uber/luma.gl)
 - Fixed picking on retina/regular display
 
 #### [1.0.0] - 2016-01-06
